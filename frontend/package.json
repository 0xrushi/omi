--- conflicted
+++ resolved
@@ -15,13 +15,10 @@
     "@radix-ui/react-icons": "^1.3.0",
     "@radix-ui/react-popover": "^1.1.1",
     "@radix-ui/react-tabs": "^1.1.0",
-<<<<<<< HEAD
     "@radix-ui/react-visually-hidden": "^1.1.0",
     "class-variance-authority": "^0.7.0",
     "clsx": "^2.1.1",
-=======
     "gleap": "^13.9.2",
->>>>>>> d35cae2f
     "iconoir-react": "^7.8.0",
     "lucide-react": "^0.438.0",
     "markdown-to-jsx": "^7.5.0",
