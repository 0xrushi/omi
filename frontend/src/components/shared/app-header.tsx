'use client';
import Image from 'next/image';
import Link from 'next/link';
import { useEffect, useState } from 'react';
import ShareButton from '../memories/share-button';
import { useParams, usePathname } from 'next/navigation';

interface NavItem {
  href: string;
  label: string;
  target?: string;
  className?: string;
  icon?: React.ReactNode;
}

interface AppHeaderProps {
  navItems?: NavItem[];
  showShareButton?: boolean;
  mobileMenuId?: string;
  customLogo?: {
    src: string;
    alt: string;
  };
  className?: string;
}

const DiscordIcon = () => (
  <svg className="h-4 w-4" xmlns="http://www.w3.org/2000/svg" viewBox="0 0 24 24">
    <path
      fill="currentColor"
      d="M20.317 4.3698a19.7913 19.7913 0 00-4.8851-1.5152.0741.0741 0 00-.0785.0371c-.211.3753-.4447.8648-.6083 1.2495-1.8447-.2762-3.68-.2762-5.4868 0-.1636-.3933-.4058-.8742-.6177-1.2495a.077.077 0 00-.0785-.037 19.7363 19.7363 0 00-4.8852 1.515.0699.0699 0 00-.0321.0277C.5334 9.0458-.319 13.5799.0992 18.0578a.0824.0824 0 00.0312.0561c2.0528 1.5076 4.0413 2.4228 5.9929 3.0294a.0777.0777 0 00.0842-.0276c.4616-.6304.8731-1.2952 1.226-1.9942a.076.076 0 00-.0416-.1057c-.6528-.2476-1.2743-.5495-1.8722-.8923a.077.077 0 01-.0076-.1277c.1258-.0943.2517-.1923.3718-.2914a.0743.0743 0 01.0776-.0105c3.9278 1.7933 8.18 1.7933 12.0614 0a.0739.0739 0 01.0785.0095c.1202.099.246.1981.3728.2924a.077.077 0 01-.0066.1276 12.2986 12.2986 0 01-1.873.8914.0766.0766 0 00-.0407.1067c.3604.698.7719 1.3628 1.225 1.9932a.076.076 0 00.0842.0286c1.961-.6067 3.9495-1.5219 6.0023-3.0294a.077.077 0 00.0313-.0552c.5004-5.177-.8382-9.6739-3.5485-13.6604a.061.061 0 00-.0312-.0286zM8.02 15.3312c-1.1825 0-2.1569-1.0857-2.1569-2.419 0-1.3332.9555-2.4189 2.157-2.4189 1.2108 0 2.1757 1.0952 2.1568 2.419 0 1.3332-.9555 2.4189-2.1569 2.4189zm7.9748 0c-1.1825 0-2.1569-1.0857-2.1569-2.419 0-1.3332.9554-2.4189 2.1569-2.4189 1.2108 0 2.1757 1.0952 2.1568 2.419 0 1.3332-.946 2.4189-2.1568 2.4189Z"
    />
  </svg>
);

const GithubIcon = () => (
  <svg className="h-4 w-4" xmlns="http://www.w3.org/2000/svg" viewBox="0 0 16 16">
    <path
      fill="currentColor"
      d="M8 0C3.58 0 0 3.58 0 8c0 3.54 2.29 6.53 5.47 7.59.4.07.55-.17.55-.38 0-.19-.01-.82-.01-1.49-2.01.37-2.53-.49-2.69-.94-.09-.23-.48-.94-.82-1.13-.28-.15-.68-.52-.01-.53.63-.01 1.08.58 1.23.82.72 1.21 1.87.87 2.33.66.07-.52.28-.87.51-1.07-1.78-.2-3.64-.89-3.64-3.95 0-.87.31-1.59.82-2.15-.08-.2-.36-1.02.08-2.12 0 0 .67-.21 2.2.82.64-.18 1.32-.27 2-.27.68 0 1.36.09 2 .27 1.53-1.04 2.2-.82 2.2-.82.44 1.1.16 1.92.08 2.12.51.56.82 1.27.82 2.15 0 3.07-1.87 3.75-3.65 3.95.29.25.54.73.54 1.48 0 1.07-.01 1.93-.01 2.2 0 .21.15.46.55.38A8.013 8.013 0 0016 8c0-4.42-3.58-8-8-8z"
    />
  </svg>
);

const ZapIcon = () => (
  <svg
    className="h-4 w-4"
    viewBox="0 0 24 24"
    fill="none"
    xmlns="http://www.w3.org/2000/svg"
  >
    <path
      d="M13 3L4 14H12L11 21L20 10H12L13 3Z"
      stroke="currentColor"
      strokeWidth="2"
      strokeLinecap="round"
      strokeLinejoin="round"
    />
  </svg>
);

const CartIcon = () => (
  <div className="relative">
    <svg
      className="h-4 w-4"
      viewBox="0 0 24 24"
      fill="none"
      xmlns="http://www.w3.org/2000/svg"
    >
      <path
        fillRule="evenodd"
        clipRule="evenodd"
        d="M5.41442 6H3.75V4.5H6.58558L7.33558 7.5H18.935L17.2321 15.1627L16.5 15.75H8.25L7.51786 15.1627L6.02 8.42233L5.41442 6ZM7.68496 9L8.85163 14.25H15.8984L17.065 9H7.68496ZM10.5 18C10.5 18.8284 9.82843 19.5 9 19.5C8.17157 19.5 7.5 18.8284 7.5 18C7.5 17.1716 8.17157 16.5 9 16.5C9.82843 16.5 10.5 17.1716 10.5 18ZM15 19.5C15.8284 19.5 16.5 18.8284 16.5 18C16.5 17.1716 15.8284 16.5 15 16.5C14.1716 16.5 13.5 17.1716 13.5 18C13.5 18.8284 14.1716 19.5 15 19.5Z"
        fill="currentColor"
      />
    </svg>
    <div className="absolute -right-1 -top-1 h-2 w-2 rounded-full bg-red-500"></div>
  </div>
);

export default function AppHeader({
  navItems = [
    {
      href: 'https://rebrand.ly/discord-invite-a2a451',
      label: '6.7k+ Join Discord',
      icon: <DiscordIcon />,
      className: 'flex items-center space-x-2 text-white hover:text-gray-300',
    },
    {
      href: 'https://github.com/BasedHardware/Omi',
      label: '4.4K Github',
      icon: <GithubIcon />,
      className: 'flex items-center space-x-2 text-white hover:text-gray-300',
    },
    {
      href: 'https://docs.omi.me',
      label: 'Docs',
      className: 'text-white hover:text-gray-300',
    },
    {
      href: 'https://www.omi.me/help',
      label: 'Help center',
      className: 'text-white hover:text-gray-300',
    },
    {
<<<<<<< HEAD
      href: 'https://www.omi.me/products/omi-dev-kit-2',
=======
      href: 'https://docs.omi.me/docs/developer/apps/Introduction',
      label: 'Start Building',
      icon: <ZapIcon />,
      className: 'flex items-center space-x-2 rounded-full bg-[#6C2BD9] px-3 py-1 text-white transition-colors hover:bg-[#5A1CB8]',
      target: '_blank',
    },
    {
      href: 'https://www.omi.me/products/friend-dev-kit-2',
>>>>>>> 44f7c6ee
      label: 'Order Now',
      className: 'text-white hover:text-gray-300',
    },
    {
      href: 'https://omi.me/cart',
      label: 'Cart',
      icon: <CartIcon />,
      className: 'flex items-center space-x-2 text-white hover:text-gray-300',
    },
  ],
  showShareButton = false,
  mobileMenuId = 'mobile-menu',
  customLogo = {
    src: '/omi-white.webp',
    alt: 'Based Hardware Logo',
  },
  className = '',
}: AppHeaderProps) {
  const [scrollPosition, setScrollPosition] = useState(0);
  const [isMobileMenuOpen, setIsMobileMenuOpen] = useState(false);
  const params = useParams();
  const pathname = usePathname();

  const dreamforcePage = pathname.includes('dreamforce');

  useEffect(() => {
    const handleScroll = () => {
      setScrollPosition(window.scrollY);
    };

    window.addEventListener('scroll', handleScroll);

    return () => {
      window.removeEventListener('scroll', handleScroll);
    };
  }, []);

  return !dreamforcePage ? (
    <>
      <header
        className={`fixed top-0 z-50 flex w-full items-center justify-between bg-[#0B0F17] p-4 px-4 text-white transition-all duration-500 md:px-12 ${
          scrollPosition > 100 ? 'backdrop-blur-md md:!bg-black/40' : ''
        } ${className}`}
      >
        <h1 className="flex items-center gap-2 text-xl">
          <Link href="/" className="text-2xl font-bold text-white">
            <Image
              src={customLogo.src}
              alt={customLogo.alt}
              width={146}
              height={64}
              className="h-auto w-[50px]"
            />
          </Link>
        </h1>

        <nav className="flex items-center">
          {/* Mobile Menu Toggle */}
          <button
            className="rounded-md p-2 text-white hover:bg-white/10 md:hidden"
            onClick={() => setIsMobileMenuOpen(!isMobileMenuOpen)}
            aria-label="Toggle mobile menu"
          >
            <svg
              className="h-6 w-6"
              fill="none"
              viewBox="0 0 24 24"
              strokeWidth="1.5"
              stroke="currentColor"
            >
              <path
                strokeLinecap="round"
                strokeLinejoin="round"
                d="M3.75 6.75h16.5M3.75 12h16.5m-16.5 5.25h16.5"
              />
            </svg>
          </button>

          {/* Desktop Navigation */}
          <ul className="hidden items-center gap-3 text-sm md:flex md:gap-4 md:text-base">
            {showShareButton && params.id && (
              <li>
                <ShareButton />
              </li>
            )}
            {navItems.map((item, index) => {
              // Special styling for Start Building button
              if (item.label === 'Start Building') {
                return (
                  <li key={index} className="ml-1">
                    <Link href={item.href} target={item.target} className={item.className}>
                      {item.icon && <span className="flex-shrink-0">{item.icon}</span>}
                      <span>{item.label}</span>
                    </Link>
                  </li>
                );
              }
              
              return (
                <li key={index}>
                  <Link href={item.href} target={item.target} className={item.className}>
                    {item.icon && <span className="flex-shrink-0">{item.icon}</span>}
                    <span>{item.label}</span>
                  </Link>
                </li>
              );
            })}
          </ul>
        </nav>
      </header>
      <div className="h-px w-full bg-white/5"></div>

      {/* Mobile Menu Panel - Moved outside header */}
      <div
        className={`
          fixed inset-0 z-[100] bg-[#0B0F17] transition-transform duration-300
          ${isMobileMenuOpen ? 'translate-x-0' : 'translate-x-full'}
          md:hidden
        `}
      >
        <div className="flex h-20 items-center justify-between border-b border-white/10 px-6">
          <Link href="/" className="text-2xl font-bold text-white">
            <Image
              src={customLogo.src}
              alt={customLogo.alt}
              width={146}
              height={64}
              className="h-auto w-[50px]"
            />
          </Link>
          <button
            className="rounded-md p-2 text-white hover:bg-white/10"
            onClick={() => setIsMobileMenuOpen(false)}
          >
            <svg
              className="h-6 w-6"
              fill="none"
              viewBox="0 0 24 24"
              strokeWidth="1.5"
              stroke="currentColor"
            >
              <path
                strokeLinecap="round"
                strokeLinejoin="round"
                d="M6 18L18 6M6 6l12 12"
              />
            </svg>
          </button>
        </div>
        <div className="px-6 py-4">
          <ul className="flex flex-col gap-4">
            {navItems.map((item, index) => (
              <li key={index}>
                <Link
                  href={item.href}
                  target={item.target}
                  className={item.className}
                  onClick={() => setIsMobileMenuOpen(false)}
                >
                  {item.icon && <span className="flex-shrink-0">{item.icon}</span>}
                  <span>{item.label}</span>
                </Link>
              </li>
            ))}
          </ul>
        </div>
      </div>
    </>
  ) : null;
}<|MERGE_RESOLUTION|>--- conflicted
+++ resolved
@@ -103,9 +103,6 @@
       className: 'text-white hover:text-gray-300',
     },
     {
-<<<<<<< HEAD
-      href: 'https://www.omi.me/products/omi-dev-kit-2',
-=======
       href: 'https://docs.omi.me/docs/developer/apps/Introduction',
       label: 'Start Building',
       icon: <ZapIcon />,
@@ -113,8 +110,7 @@
       target: '_blank',
     },
     {
-      href: 'https://www.omi.me/products/friend-dev-kit-2',
->>>>>>> 44f7c6ee
+      href: 'https://www.omi.me/products/omi-dev-kit-2',
       label: 'Order Now',
       className: 'text-white hover:text-gray-300',
     },
