import json
from datetime import datetime
from typing import List, Optional

import tiktoken
from langchain_core.output_parsers import PydanticOutputParser
from langchain_core.prompts import ChatPromptTemplate
from langchain_openai import ChatOpenAI, OpenAIEmbeddings
from pydantic import BaseModel, Field

from models.chat import Message
from models.facts import Fact
from models.memory import Structured, MemoryPhoto, CategoryEnum, Memory
from models.plugin import Plugin
from models.transcript_segment import TranscriptSegment, ImprovedTranscript

llm = ChatOpenAI(model='gpt-4o')
embeddings = OpenAIEmbeddings(model="text-embedding-3-large")
parser = PydanticOutputParser(pydantic_object=Structured)
llm_with_parser = llm.with_structured_output(Structured)

encoding = tiktoken.encoding_for_model('gpt-4')


def num_tokens_from_string(string: str) -> int:
    """Returns the number of tokens in a text string."""
    num_tokens = len(encoding.encode(string))
    return num_tokens


# TODO: include caching layer, redis


# **********************************************
# ************* MEMORY PROCESSING **************
# **********************************************

class DiscardMemory(BaseModel):
    discard: bool = Field(description="If the memory should be discarded or not")


class SpeakerIdMatch(BaseModel):
    speaker_id: int = Field(description="The speaker id assigned to the segment")


def should_discard_memory(transcript: str) -> bool:
    if len(transcript.split(' ')) > 100:
        return False

    parser = PydanticOutputParser(pydantic_object=DiscardMemory)
    prompt = ChatPromptTemplate.from_messages([
        '''
    You will be given a conversation transcript, and your task is to determine if the conversation is worth storing as a memory or not.
    It is not worth storing if there are no interesting topics, facts, or information, in that case, output discard = True.
    
    Transcript: ```{transcript}```
    
    {format_instructions}'''.replace('    ', '').strip()
    ])
    chain = prompt | llm | parser
    try:
        response: DiscardMemory = chain.invoke({
            'transcript': transcript.strip(),
            'format_instructions': parser.get_format_instructions(),
        })
        return response.discard

    except Exception as e:
        print(f'Error determining memory discard: {e}')
        return False


def get_transcript_structure(transcript: str, started_at: datetime, language_code: str) -> Structured:
    prompt = ChatPromptTemplate.from_messages([(
        'system',
        '''Your task is to provide structure and clarity to the recording transcription of a conversation.
        The conversation language is {language_code}. Use English for your response.
        
        For the title, use the main topic of the conversation.
        For the overview, condense the conversation into a summary with the main topics discussed, make sure to capture the key points and important details from the conversation.
        For the action items, include a list of commitments, specific tasks or actionable next steps from the conversation. Specify which speaker is responsible for each action item. 
        For the category, classify the conversation into one of the available categories.
        For Calendar Events, include a list of events extracted from the conversation, that the user must have on his calendar. For date context, this conversation happened on {started_at}.
            
        Transcript: ```{transcript}```

        {format_instructions}'''.replace('    ', '').strip()
    )])
    chain = prompt | llm | parser

    response = chain.invoke({
        'transcript': transcript.strip(),
        'format_instructions': parser.get_format_instructions(),
        'language_code': language_code,
        'started_at': started_at.isoformat(),
    })
    return response


def get_plugin_result(transcript: str, plugin: Plugin) -> str:
    prompt = f'''
    Your are an AI with the following characteristics:
    Name: ${plugin.name}, 
    Description: ${plugin.description},
    Task: ${plugin.memory_prompt}

    Note: It is possible that the conversation you are given, has nothing to do with your task, \
    in that case, output an empty string. (For example, you are given a business conversation, but your task is medical analysis)

    Conversation: ```{transcript.strip()}```,

    Output your response in plain text, without markdown.
    Make sure to be concise and clear.
    '''

    response = llm.invoke(prompt)
    content = response.content.replace('```json', '').replace('```', '')
    if len(content) < 5:
        return ''
    return content


# *******************************************
# ************* POSTPROCESSING **************
# *******************************************

def transcript_user_speech_fix(prev_transcript: str, new_transcript: str) -> int:
    prev_transcript_tokens = num_tokens_from_string(prev_transcript)
    count_user_appears = prev_transcript.count('User:')
    if count_user_appears == 0:
        return -1
    elif prev_transcript_tokens > 10000:
        # if count_user_appears == 1: # most likely matching was a mistake
        #     return -1
        first_user_appears = new_transcript.index('User:')
        # trim first user appears
        prev_transcript = prev_transcript[first_user_appears:min(first_user_appears + 10000, len(prev_transcript))]
        # new_transcript = new_transcript[first_user_appears:min(first_user_appears + 10000, len(new_transcript))]
        # further improvement

    print(f'transcript_user_speech_fix prev_transcript: {len(prev_transcript)} new_transcript: {len(new_transcript)}')
    prompt = f'''
    You will be given a previous transcript and a improved transcript, previous transcript has the user voice identified, but the improved transcript does not have it.
    Your task is to determine on the improved transcript, which speaker id corresponds to the user voice, based on the previous transcript.
    It is possible that the previous transcript has wrongly detected the user, in that case, output -1.

    Previous Transcript:
    {prev_transcript}

    Improved Transcript:
    {new_transcript}
    '''
    with_parser = llm.with_structured_output(SpeakerIdMatch)
    response: SpeakerIdMatch = with_parser.invoke(prompt)
    return response.speaker_id


def improve_transcript_prompt(segments: List[TranscriptSegment]) -> List[TranscriptSegment]:
    cleaned = []
    has_user = any([item.is_user for item in segments])
    for item in segments:
        speaker_id = item.speaker_id
        if has_user:
            speaker_id = item.speaker_id + 1 if not item.is_user else 0
        cleaned.append({'speaker_id': speaker_id, 'text': item.text})

    prompt = f'''
You are a helpful assistant for correcting transcriptions of recordings. You will be given a list of voice segments, each segment contains the fields (speaker id, text, and seconds [start, end])

The transcription has a Word Error Rate of about 15% in english, in other languages could be up to 25%, and it is specially bad at speaker diarization.

Your task is to improve the transcript by taking the following steps:

1. Make the conversation coherent, if someone reads it, it should be clear what the conversation is about, remember the estimate percentage of WER, this could include missing words, incorrectly transcribed words, missing connectors, punctuation signs, etc.

2. The speakers ids are most likely inaccurate, make sure to assign the correct speaker id to each segment, by understanding the whole conversation. For example, 
- The transcript could have 4 different speakers, but by analyzing the overall context, one can discover that it was only 2, and the speaker identification, took incorrectly multiple people.
- The transcript could have 1 single speaker, or 2, but in reality was 3.
- The speaker id might be assigned incorrectly, a conversation could have speaker 0 said "Hi, how are you", and then also speaker 0 said "I'm doing great, thanks for asking" which of course would be incorrect.

Considerations:
- Return a list of segments same size as the input.
- Do not change the order of the segments.

Transcript segments:
{json.dumps(cleaned, indent=2)}'''

    with_parser = llm.with_structured_output(ImprovedTranscript)
    response: ImprovedTranscript = with_parser.invoke(prompt)
    return response.result


# **************************************
# ************* OPENGLASS **************
# **************************************

def summarize_open_glass(photos: List[MemoryPhoto]) -> Structured:
    photos_str = ''
    for i, photo in enumerate(photos):
        photos_str += f'{i + 1}. "{photo.description}"\n'
    prompt = f'''The user took a series of pictures from his POV, generated a description for each photo, and wants to create a memory from them.

      For the title, use the main topic of the scenes.
      For the overview, condense the descriptions into a brief summary with the main topics discussed, make sure to capture the key points and important details.
      For the category, classify the scenes into one of the available categories.
    
      Photos Descriptions: ```{photos_str}```
      '''.replace('    ', '').strip()
    return llm_with_parser.invoke(prompt)


# **************************************************
# ************* EXTERNAL INTEGRATIONS **************
# **************************************************

def summarize_screen_pipe(description: str) -> Structured:
    prompt = f'''The user took a series of screenshots from his laptop, and used OCR to obtain the text from the screen.

      For the title, use the main topic of the scenes.
      For the overview, condense the descriptions into a brief summary with the main topics discussed, make sure to capture the key points and important details.
      For the category, classify the scenes into one of the available categories.
    
      Screenshots: ```{description}```
      '''.replace('    ', '').strip()
    # return groq_llm_with_parser.invoke(prompt)
    return llm_with_parser.invoke(prompt)


def summarize_experience_text(text: str) -> Structured:
    prompt = f'''The user sent a text of their own experiences or thoughts, and wants to create a memory from it.

      For the title, use the main topic of the experience or thought.
      For the overview, condense the descriptions into a brief summary with the main topics discussed, make sure to capture the key points and important details.
      For the category, classify the scenes into one of the available categories.
    
      Text: ```{text}```
      '''.replace('    ', '').strip()
    # return groq_llm_with_parser.invoke(prompt)
    return llm_with_parser.invoke(prompt)


def generate_embedding(content: str) -> List[float]:
    return embeddings.embed_documents([content])[0]


# ****************************************
# ************* CHAT BASICS **************
# ****************************************
def initial_chat_message(user_name: str, user_facts: List[Fact], plugin: Optional[Plugin] = None) -> str:
    if plugin is None:
        prompt = f'''
        You are an AI with the following characteristics:
        Name: Friend, 
        Personality/Description: A friendly and helpful AI assistant that aims to make your life easier and more enjoyable.
        Task: Provide assistance, answer questions, and engage in meaningful conversations.
        
        You are made for {user_name}, you already know the following facts about {user_name}: {Fact.get_facts_as_str(user_facts)}.

        Send an initial message to start the conversation, make sure this message reflects your personality, \
        humor, and characteristics.

        Output your response in plain text, without markdown.
        '''
    else:
        prompt = f'''
        You are an AI with the following characteristics:
        Name: {plugin.name}, 
        Personality/Description: {plugin.chat_prompt},
        Task: {plugin.memory_prompt}
        
        You are made for {user_name}, you already know the following facts about {user_name}: {Fact.get_facts_as_str(user_facts)}.

        Send an initial message to start the conversation, make sure this message reflects your personality, \
        humor, and characteristics.

        Output your response in plain text, without markdown.
        '''
    prompt = prompt.replace('    ', '').strip()
    return llm.invoke(prompt).content


# *********************************************
# ************* RETRIEVAL + CHAT **************
# *********************************************


class RequiresContext(BaseModel):
    value: bool = Field(description="Based on the conversation, this tells if context is needed to respond")


class TopicsContext(BaseModel):
    topics: List[CategoryEnum] = Field(default=[], description="List of topics.")


class DatesContext(BaseModel):
    dates_range: List[datetime] = Field(default=[], description="Dates range. (Optional)")


def requires_context(messages: List[Message]) -> bool:
    prompt = f'''
    Based on the current conversation your task is to determine if the user is asking a question that requires context outside the conversation to be answered.
    Take as example: if the user is saying "Hi", "Hello", "How are you?", "Good morning", etc, the answer is False.
    
    Conversation History:    
    {Message.get_messages_as_string(messages)}
    '''
    with_parser = llm.with_structured_output(RequiresContext)
    response: RequiresContext = with_parser.invoke(prompt)
    return response.value


# TODO: try query expansion

def retrieve_context_topics(messages: List[Message]) -> List[str]:
    prompt = f'''
    Based on the current conversation an AI and a User are having, for the AI to answer the latest user messages, it needs context outside the conversation.
    
    Your task is to extract the correct and most accurate context in the conversation, to be used to retrieve more information.
    Provide a list of topics in which the current conversation needs context about, in order to answer the most recent user request.
    
    It is possible that the data needed is not related to a topic, in that case, output an empty list. 

    Conversation:
    {Message.get_messages_as_string(messages)}
    '''.replace('    ', '').strip()
    with_parser = llm.with_structured_output(TopicsContext)
    response: TopicsContext = with_parser.invoke(prompt)
    topics = list(map(lambda x: str(x.value).capitalize(), response.topics))
    return topics


def retrieve_context_dates(messages: List[Message]) -> List[datetime]:
    prompt = f'''
    Based on the current conversation an AI and a User are having, for the AI to answer the latest user messages, it needs context outside the conversation.
    
    Your task is to to find the dates range in which the current conversation needs context about, in order to answer the most recent user request.
    
    For example, if the user request relates to "What did I do last week?", or "What did I learn yesterday", or "Who did I meet today?", the dates range should be provided. 
    Other type of dates, like historical events, or future events, should be ignored and an empty list should be returned.
    

    Conversation:
    {Message.get_messages_as_string(messages)}
    '''.replace('    ', '').strip()
    with_parser = llm.with_structured_output(DatesContext)
    response: DatesContext = with_parser.invoke(prompt)
    return response.dates_range


class SummaryOutput(BaseModel):
    summary: str = Field(description="The extracted content, maximum 500 words.")


def chunk_extraction(segments: List[TranscriptSegment], topics: List[str]) -> str:
    content = TranscriptSegment.segments_as_string(segments)
    prompt = f'''
    You are an experienced detective, your task is to extract the key points of the conversation related to the topics you were provided.
    You will be given a conversation transcript of a low quality recording, and a list of topics.

    Include the most relevant information about the topics, people mentioned, events, locations, facts, phrases, and any other relevant information.
    It is possible that the conversation doesn't have anything related to the topics, in that case, output an empty string.

    Conversation:
    {content}

    Topics: {topics}
    '''
    with_parser = llm.with_structured_output(SummaryOutput)
    response: SummaryOutput = with_parser.invoke(prompt)
    return response.summary


def qa_rag(
        user_name: str, user_facts: List[Fact], context: str, messages: List[Message], plugin: Optional[Plugin] = None
) -> str:
    conversation_history = Message.get_messages_as_string(
        messages, use_user_name_if_available=True, use_plugin_name_if_available=True
    )

    plugin_info = ""
    if plugin:
        plugin_info = f"Your name is: {plugin.name}, and your personality/description is '{plugin.description}'.\nMake sure to reflect your personality in your response.\n"

    prompt = f"""
    You are an assistant for question-answering tasks. 
    You are made for {user_name}, you already know the following facts about {user_name}: {Fact.get_facts_as_str(user_facts)}.
    
    Use what you know about {user_name}, the following pieces of retrieved context and the chat history to continue the chat.
    If you don't know the answer, just say that there's no available information about it. Use three sentences maximum and keep the answer concise.
    If the message doesn't require context, it will be empty, so follow-up the conversation casually.
    If there's not enough information to provide a valuable answer, ask the user for clarification questions.
    {plugin_info}
    
    Chat History:
    {conversation_history}

    Context:
    ```
    {context}
    ```
    Answer:
    """.replace('    ', '').strip()
    print(prompt)
    return llm.invoke(prompt).content


# **************************************************
# ************* RETRIEVAL (EMOTIONAL) **************
# **************************************************

def retrieve_memory_context_params(memory: Memory) -> List[str]:
    transcript = memory.get_transcript(False)
    if len(transcript) == 0:
        return []

    prompt = f'''
    Based on the current transcript of a conversation.

    Your task is to extract the correct and most accurate context in the conversation, to be used to retrieve more information.
    Provide a list of topics in which the current conversation needs context about, in order to answer the most recent user request.

    Conversation:
    {transcript}
    '''.replace('    ', '').strip()

    try:
        with_parser = llm.with_structured_output(TopicsContext)
        response: TopicsContext = with_parser.invoke(prompt)
        return response.topics
    except Exception as e:
        print(f'Error determining memory discard: {e}')
        return []


def obtain_emotional_message(user_name: str, user_facts: List[Fact], memory: Memory, context: str, emotion: str) -> str:
    transcript = memory.get_transcript(False)
    prompt = f"""
    You are a thoughtful and encouraging Friend. 
    Your best friend is {user_name}, you already know the following facts about {user_name}: {Fact.get_facts_as_str(user_facts)}.
    
    {user_name} just finished a conversation where {user_name} experienced {emotion}.
    
    You will be given the conversation transcript, and context from previous related conversations of {user_name}.
    
    Remember, {user_name} is feeling {emotion}.
    Use what you know about {user_name}, the transcript, and the related context, to share your thoughts and motivate {user_name} through a sweet, and emotionally-charged message.
    
    Make sure the message is short and sweet, no more than 20 words.
    
    Conversation Transcript:
    {transcript}

    Context:
    ```
    {context}
    ```
    """.replace('    ', '').strip()
    return llm.invoke(prompt).content


# **********************************
# ************* FACTS **************
# **********************************

class Facts(BaseModel):
    facts: List[Fact] = Field(
        min_items=0,
        max_items=3,
        description="List of new user facts, preferences, interests, or topics.",
    )


def new_facts_extractor(
        user_name: str, existing_facts: List[Fact], segments: List[TranscriptSegment]
) -> List[Fact]:
    content = TranscriptSegment.segments_as_string(segments, user_name=user_name)
    if not content or len(content) < 100:  # less than 100 chars, probably nothing
        return []
    # TODO: later, focus a lot on user said things, rn is hard because of speech profile accuracy
    # TODO: include negative facts too? Things the user doesn't like?

    prompt = f'''
    You are an experienced detective, whose job is to create detailed profile personas based on conversations.

    You will be given a low quality audio recording transcript of a conversation or something {user_name} listened to, and a list of existing facts we know about {user_name}.
    Your task is to determine **new** facts, preferences, and interests about {user_name}, based on the transcript.

    Make sure these facts are:
    - Relevant, and are not repetitive or similar to the existing facts we know about {user_name}, in this case, is preferred to have breadth than too much depth on specifics.
    - Use a format of "{user_name} likes to play tennis on weekends.".
    - Contain one of the categories available.
    - Non sex assignable, do not use "her", "his", "he", "she", as we don't know if {user_name} is a male or female.

    This way we can create a more accurate profile. 
    Include from 0 up to 3 valuable facts, If you don't find any new facts, or ones worth storing, output an empty list of facts. 

    Existing Facts: {Fact.get_facts_as_str(existing_facts)}

    Conversation:
    ```
    {content}
    ```
    '''.replace('    ', '').strip()

<<<<<<< HEAD
    prompt = f"""
    You are an assistant for question-answering tasks. Use the following pieces of retrieved context and the conversation history to continue the conversation.
    If you don't know the answer, just say that you didn't find any related information or you that don't know. Use three sentences maximum and keep the answer concise.
    If the message doesn't require context, it will be empty, so follow-up the conversation casually.
    If there's not enough information to provide a valuable answer, ask the user for clarification questions.
    {plugin_info}
    
    Conversation History:
    {conversation_history}

    Context:
    ```
    {context}
    ```
    Answer:
    """.replace('    ', '').strip()
    print(prompt)
    return llm.invoke(prompt).content


def qa_emotional_rag(context: str, memories: List[Memory], emotion: str) -> str:
    conversation_history = Memory.memories_to_string(memories)

    prompt = f"""
    You are a thoughtful friend. Use the following pieces of retrieved context, the conversation history and user's emotions to share your thoughts and give the user positive advice.
    Thoughts and positive advice should be like a chat message. Keep it short.
    User's emotions:
    {emotion}
    Conversation History:
    {conversation_history}

    Context:
    ```
    {context}
    ```
    Answer:
    """.replace('    ', '').strip()
    print(prompt)
    return llm.invoke(prompt).content

def get_memory_summary(user_name: str, memories: List[Memory]) -> str:
    conversation_history = Memory.memories_to_string(memories)

    prompt = f"""
    The following are a list of ${user_name}'s memories from today, with the transcripts with its respective structuring, that ${user_name} had during his day.
    ${user_name} wants to get a summary of the key action items he has to take based on his today's memories.

    Remember ${user_name} is busy so this has to be very efficient and concise.
    Respond in at most 50 words.
  
    Output your response in plain text, without markdown.
    ```
    ${conversation_history}
    ```
    """.replace('    ', '').strip()
    print(prompt)
    return llm.invoke(prompt).content
=======
    try:
        with_parser = llm.with_structured_output(Facts)
        response: Facts = with_parser.invoke(prompt)
        return response.facts
    except Exception as e:
        # print(f'Error extracting new facts: {e}')
        return []
>>>>>>> d2459ad9
<|MERGE_RESOLUTION|>--- conflicted
+++ resolved
@@ -238,6 +238,23 @@
     # return groq_llm_with_parser.invoke(prompt)
     return llm_with_parser.invoke(prompt)
 
+def get_memory_summary(user_name: str, memories: List[Memory]) -> str:
+    conversation_history = Memory.memories_to_string(memories)
+
+    prompt = f"""
+    The following are a list of ${user_name}'s memories from today, with the transcripts with its respective structuring, that ${user_name} had during his day.
+    ${user_name} wants to get a summary of the key action items he has to take based on his today's memories.
+
+    Remember ${user_name} is busy so this has to be very efficient and concise.
+    Respond in at most 50 words.
+  
+    Output your response in plain text, without markdown.
+    ```
+    ${conversation_history}
+    ```
+    """.replace('    ', '').strip()
+    print(prompt)
+    return llm.invoke(prompt).content
 
 def generate_embedding(content: str) -> List[float]:
     return embeddings.embed_documents([content])[0]
@@ -502,70 +519,10 @@
     ```
     '''.replace('    ', '').strip()
 
-<<<<<<< HEAD
-    prompt = f"""
-    You are an assistant for question-answering tasks. Use the following pieces of retrieved context and the conversation history to continue the conversation.
-    If you don't know the answer, just say that you didn't find any related information or you that don't know. Use three sentences maximum and keep the answer concise.
-    If the message doesn't require context, it will be empty, so follow-up the conversation casually.
-    If there's not enough information to provide a valuable answer, ask the user for clarification questions.
-    {plugin_info}
-    
-    Conversation History:
-    {conversation_history}
-
-    Context:
-    ```
-    {context}
-    ```
-    Answer:
-    """.replace('    ', '').strip()
-    print(prompt)
-    return llm.invoke(prompt).content
-
-
-def qa_emotional_rag(context: str, memories: List[Memory], emotion: str) -> str:
-    conversation_history = Memory.memories_to_string(memories)
-
-    prompt = f"""
-    You are a thoughtful friend. Use the following pieces of retrieved context, the conversation history and user's emotions to share your thoughts and give the user positive advice.
-    Thoughts and positive advice should be like a chat message. Keep it short.
-    User's emotions:
-    {emotion}
-    Conversation History:
-    {conversation_history}
-
-    Context:
-    ```
-    {context}
-    ```
-    Answer:
-    """.replace('    ', '').strip()
-    print(prompt)
-    return llm.invoke(prompt).content
-
-def get_memory_summary(user_name: str, memories: List[Memory]) -> str:
-    conversation_history = Memory.memories_to_string(memories)
-
-    prompt = f"""
-    The following are a list of ${user_name}'s memories from today, with the transcripts with its respective structuring, that ${user_name} had during his day.
-    ${user_name} wants to get a summary of the key action items he has to take based on his today's memories.
-
-    Remember ${user_name} is busy so this has to be very efficient and concise.
-    Respond in at most 50 words.
-  
-    Output your response in plain text, without markdown.
-    ```
-    ${conversation_history}
-    ```
-    """.replace('    ', '').strip()
-    print(prompt)
-    return llm.invoke(prompt).content
-=======
     try:
         with_parser = llm.with_structured_output(Facts)
         response: Facts = with_parser.invoke(prompt)
         return response.facts
     except Exception as e:
         # print(f'Error extracting new facts: {e}')
-        return []
->>>>>>> d2459ad9
+        return []