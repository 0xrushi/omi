import 'dart:io';

import 'package:flutter/material.dart';
import 'package:flutter/rendering.dart';
import 'package:flutter/scheduler.dart';
import 'package:friend_private/backend/http/api/messages.dart';
import 'package:friend_private/backend/preferences.dart';
import 'package:friend_private/backend/schema/app.dart';
import 'package:friend_private/backend/schema/conversation.dart';
import 'package:friend_private/backend/schema/message.dart';
import 'package:friend_private/pages/chat/widgets/ai_message.dart';
import 'package:friend_private/pages/chat/widgets/animated_mini_banner.dart';
import 'package:friend_private/pages/chat/widgets/user_message.dart';
import 'package:friend_private/providers/connectivity_provider.dart';
import 'package:friend_private/providers/home_provider.dart';
import 'package:friend_private/providers/conversation_provider.dart';
import 'package:friend_private/providers/message_provider.dart';
import 'package:friend_private/utils/analytics/mixpanel.dart';
import 'package:friend_private/widgets/dialog.dart';
import 'package:gradient_borders/gradient_borders.dart';
import 'package:provider/provider.dart';
import 'package:uuid/uuid.dart';

class ChatPage extends StatefulWidget {
  const ChatPage({
    super.key,
  });

  @override
  State<ChatPage> createState() => ChatPageState();
}

class ChatPageState extends State<ChatPage> with AutomaticKeepAliveClientMixin {
  TextEditingController textController = TextEditingController();
  late ScrollController scrollController;

  bool _showDeleteOption = false;
  bool isScrollingDown = false;

  bool _showSendButton = false;

  var prefs = SharedPreferencesUtil();
  late List<App> apps;

  final scaffoldKey = GlobalKey<ScaffoldState>();

  @override
  bool get wantKeepAlive => true;

  @override
  void initState() {
    apps = prefs.appsList;
    scrollController = ScrollController();
    scrollController.addListener(() {
      if (scrollController.position.userScrollDirection == ScrollDirection.reverse) {
        if (!isScrollingDown) {
          isScrollingDown = true;
          _showDeleteOption = true;
          setState(() {});
          Future.delayed(const Duration(seconds: 5), () {
            if (isScrollingDown) {
              isScrollingDown = false;
              _showDeleteOption = false;
              if (mounted) {
                setState(() {});
              }
            }
          });
        }
      }

      if (scrollController.position.userScrollDirection == ScrollDirection.forward) {
        if (isScrollingDown) {
          isScrollingDown = false;
          _showDeleteOption = false;
          setState(() {});
        }
      }
    });
    SchedulerBinding.instance.addPostFrameCallback((_) async {
      scrollToBottom();
    });
    super.initState();
  }

  @override
  void dispose() {
    textController.dispose();
    scrollController.dispose();
    super.dispose();
  }

  void setShowSendButton() {
    if (_showSendButton != textController.text.isNotEmpty) {
      setState(() {
        _showSendButton = textController.text.isNotEmpty;
      });
    }
  }

  @override
  Widget build(BuildContext context) {
    super.build(context);

    return Consumer2<MessageProvider, ConnectivityProvider>(
      builder: (context, provider, connectivityProvider, child) {
        return Scaffold(
          backgroundColor: Theme.of(context).colorScheme.primary,
          appBar: provider.isLoadingMessages
              ? AnimatedMiniBanner(
                  showAppBar: provider.isLoadingMessages,
                  child: Container(
                    width: double.infinity,
                    height: 10,
                    color: Colors.green,
                    child: const Center(
                      child: Text(
                        'Syncing messages with server...',
                        style: TextStyle(color: Colors.white, fontSize: 14),
                      ),
                    ),
                  ),
                )
              : AnimatedMiniBanner(
                  showAppBar: _showDeleteOption,
                  height: 80,
                  child: Container(
                    width: double.infinity,
                    height: 40,
                    color: Theme.of(context).primaryColor,
                    child: Row(
                      children: [
                        const SizedBox(width: 20),
                        const Spacer(),
                        InkWell(
                          onTap: () async {
                            showDialog(
                              context: context,
                              builder: (ctx) {
                                return getDialog(context, () {
                                  Navigator.of(context).pop();
                                }, () {
                                  setState(() {
                                    _showDeleteOption = false;
                                  });
                                  context.read<MessageProvider>().clearChat();
                                  Navigator.of(context).pop();
                                }, "Clear Chat?",
                                    "Are you sure you want to clear the chat? This action cannot be undone.");
                              },
                            );
                          },
                          child: const Padding(
                            padding: EdgeInsets.all(8.0),
                            child: Text(
                              "Clear Chat  \u{1F5D1}",
                              style: TextStyle(color: Colors.white, fontSize: 14),
                            ),
                          ),
                        ),
                        const SizedBox(width: 20),
                      ],
                    ),
                  ),
                ),
          body: Stack(
            children: [
              Align(
                alignment: Alignment.topCenter,
                child: provider.isLoadingMessages && !provider.hasCachedMessages
                    ? Column(
                        children: [
                          const SizedBox(height: 100),
                          const CircularProgressIndicator(
                            valueColor: AlwaysStoppedAnimation<Color>(Colors.white),
                          ),
                          const SizedBox(height: 16),
                          Text(
                            provider.firstTimeLoadingText,
                            style: const TextStyle(color: Colors.white),
                          ),
                        ],
                      )
                    : provider.isClearingChat
                        ? const Column(
                            children: [
                              SizedBox(height: 100),
                              CircularProgressIndicator(
                                valueColor: AlwaysStoppedAnimation<Color>(Colors.white),
                              ),
                              SizedBox(height: 16),
                              Text(
                                "Deleting your messages from Omi's memory...",
                                style: TextStyle(color: Colors.white),
                              ),
                            ],
                          )
                        : (provider.messages.isEmpty)
                            ? Center(
                                child: Padding(
                                  padding: const EdgeInsets.only(bottom: 32.0),
                                  child: Text(
                                      connectivityProvider.isConnected
                                          ? 'No messages yet!\nWhy don\'t you start a conversation?'
                                          : 'Please check your internet connection and try again',
                                      textAlign: TextAlign.center,
                                      style: const TextStyle(color: Colors.white)),
                                ),
                              )
                            : ListView.builder(
                                shrinkWrap: true,
                                reverse: true,
                                controller: scrollController,
                                //  physics: const NeverScrollableScrollPhysics(),
                                itemCount: provider.messages.length,
                                itemBuilder: (context, chatIndex) {
                                  final message = provider.messages[chatIndex];
                                  double topPadding = chatIndex == provider.messages.length - 1 ? 24 : 16;
                                  if (chatIndex != 0) message.askForNps = false;

                                  double bottomPadding = chatIndex == 0
                                      ? Platform.isAndroid
                                          ? 200
                                          : 170
                                      : 0;
                                  return Padding(
                                    key: ValueKey(message.id),
                                    padding:
                                        EdgeInsets.only(bottom: bottomPadding, left: 18, right: 18, top: topPadding),
                                    child: message.sender == MessageSender.ai
                                        ? AIMessage(
                                            showTypingIndicator: provider.showTypingIndicator && chatIndex == 0,
                                            message: message,
                                            sendMessage: _sendMessageUtil,
                                            displayOptions: provider.messages.length <= 1,
                                            appSender: provider.messageSenderApp(message.appId),
                                            updateConversation: (ServerConversation conversation) {
                                              context.read<ConversationProvider>().updateConversation(conversation);
                                            },
                                            setMessageNps: (int value) {
                                              provider.setMessageNps(message, value);
                                            },
                                          )
                                        : HumanMessage(message: message),
                                  );
                                },
                              ),
              ),
              Consumer<HomeProvider>(builder: (context, home, child) {
                bool shouldShowSuffixIcon(MessageProvider p) {
                  return !p.sendingMessage && _showSendButton;
                }

                bool shouldShowSendButton(MessageProvider p) {
                  return !p.sendingMessage && _showSendButton;
                }

                return Align(
                  alignment: Alignment.bottomCenter,
<<<<<<< HEAD
                  child: Column(
                    mainAxisSize: MainAxisSize.min,
                    children: [
                      Container(
                        width: double.maxFinite,
                        padding: const EdgeInsets.symmetric(horizontal: 6, vertical: 2),
                        margin: EdgeInsets.only(left: 28, right: 28, bottom: home.isChatFieldFocused ? 40 : 120),
                        decoration: const BoxDecoration(
                          color: Colors.black,
                          borderRadius: BorderRadius.all(Radius.circular(16)),
                          border: GradientBoxBorder(
                            gradient: LinearGradient(colors: [
                              Color.fromARGB(127, 208, 208, 208),
                              Color.fromARGB(127, 188, 99, 121),
                              Color.fromARGB(127, 86, 101, 182),
                              Color.fromARGB(127, 126, 190, 236)
                            ]),
                            width: 1,
                          ),
                          shape: BoxShape.rectangle,
                        ),
                        child: Column(
                          children: [
                            Consumer<MessageProvider>(builder: (context, provider, child) {
                              if (provider.selectedFile != null) {
                                return Stack(
                                  children: [
                                    Align(
                                      alignment: Alignment.centerLeft,
                                      child: Container(
                                        margin: const EdgeInsets.only(bottom: 10, top: 10, left: 10),
                                        height: MediaQuery.sizeOf(context).width * 0.2,
                                        width: MediaQuery.sizeOf(context).width * 0.2,
                                        decoration: BoxDecoration(
                                          color: Colors.grey[800],
                                          image: provider.selectedFileType == 'image'
                                              ? DecorationImage(
                                                  image: FileImage(provider.selectedFile!),
                                                  fit: BoxFit.cover,
                                                )
                                              : null,
                                          borderRadius: BorderRadius.circular(10),
                                        ),
                                        child: Stack(
                                          children: [
                                            provider.selectedFileType != 'image'
                                                ? const Center(
                                                    child: Icon(
                                                      Icons.insert_drive_file,
                                                      color: Colors.white,
                                                      size: 30,
                                                    ),
                                                  )
                                                : Container(),
                                            Positioned(
                                              top: 5,
                                              right: 5,
                                              child: GestureDetector(
                                                onTap: () {
                                                  provider.clearSelectedFile();
                                                },
                                                child: CircleAvatar(
                                                  radius: 12,
                                                  backgroundColor: Colors.grey[700],
                                                  child: const Icon(Icons.close, size: 16, color: Colors.white),
                                                ),
                                              ),
                                            ),
                                          ],
                                        ),
                                      ),
                                    ),
                                  ],
                                );
                              } else {
                                return Container();
                              }
                            }),
                            Row(
                              crossAxisAlignment: CrossAxisAlignment.end,
                              children: [
                                IconButton(
                                  icon: const Icon(
                                    Icons.add,
                                    color: Color(0xFFF7F4F4),
                                    size: 24.0,
                                  ),
                                  onPressed: () {
                                    showModalBottomSheet(
                                      context: context,
                                      backgroundColor: Colors.grey[850],
                                      shape: const RoundedRectangleBorder(
                                        borderRadius: BorderRadius.vertical(top: Radius.circular(16.0)),
                                      ),
                                      builder: (BuildContext context) {
                                        return Padding(
                                          padding: const EdgeInsets.fromLTRB(12, 12, 12, 40),
                                          child: Wrap(
                                            children: [
                                              ListTile(
                                                leading: const Icon(Icons.camera_alt, color: Colors.white),
                                                title:
                                                    const Text("Take a Photo", style: TextStyle(color: Colors.white)),
                                                onTap: () {
                                                  Navigator.pop(context);
                                                  context.read<MessageProvider>().takeImage();
                                                },
                                              ),
                                              ListTile(
                                                leading: const Icon(Icons.photo, color: Colors.white),
                                                title:
                                                    const Text("Select a Photo", style: TextStyle(color: Colors.white)),
                                                onTap: () {
                                                  Navigator.pop(context);
                                                  context.read<MessageProvider>().selectImage();
                                                },
                                              ),
                                              ListTile(
                                                leading: const Icon(Icons.insert_drive_file, color: Colors.white),
                                                title:
                                                    const Text("Select a File", style: TextStyle(color: Colors.white)),
                                                onTap: () {
                                                  Navigator.pop(context);
                                                  context.read<MessageProvider>().selectFile();
                                                },
                                              ),
                                            ],
                                          ),
                                        );
                                      },
                                    );
                                  },
                                ),
                                Expanded(
                                  child: ConstrainedBox(
                                    constraints: const BoxConstraints(
                                      maxHeight: 150,
                                    ),
                                    child: TextField(
                                      enabled: true,
                                      controller: textController,
                                      obscureText: false,
                                      focusNode: home.chatFieldFocusNode,
                                      textAlign: TextAlign.start,
                                      textAlignVertical: TextAlignVertical.top,
                                      decoration: const InputDecoration(
                                        hintText: 'Message',
                                        hintStyle: TextStyle(fontSize: 14.0, color: Colors.grey),
                                        focusedBorder: InputBorder.none,
                                        enabledBorder: InputBorder.none,
                                        contentPadding: EdgeInsets.only(top: 8, bottom: 8),
                                      ),
                                      maxLines: null,
                                      keyboardType: TextInputType.multiline,
                                      style: TextStyle(fontSize: 14.0, color: Colors.grey.shade200),
                                    ),
                                  ),
                                ),
                                IconButton(
                                  splashColor: Colors.transparent,
                                  splashRadius: 1,
                                  onPressed: provider.sendingMessage
                                      ? null
                                      : () async {
=======
                  child: Container(
                    width: double.maxFinite,
                    padding: EdgeInsets.only(left: 16, right: shouldShowSuffixIcon(provider) ? 4 : 16, bottom: 4),
                    margin: EdgeInsets.only(left: 20, right: 20, bottom: home.isChatFieldFocused ? 20 : 120),
                    decoration: const BoxDecoration(
                      color: Colors.black,
                      borderRadius: BorderRadius.all(Radius.circular(16)),
                      border: GradientBoxBorder(
                        gradient: LinearGradient(colors: [
                          Color.fromARGB(127, 208, 208, 208),
                          Color.fromARGB(127, 188, 99, 121),
                          Color.fromARGB(127, 86, 101, 182),
                          Color.fromARGB(127, 126, 190, 236)
                        ]),
                        width: 1,
                      ),
                      shape: BoxShape.rectangle,
                    ),
                    child: TextField(
                      enabled: true,
                      controller: textController,
                      // textCapitalization: TextCapitalization.sentences,
                      obscureText: false,
                      focusNode: home.chatFieldFocusNode,
                      // canRequestFocus: true,
                      textAlign: TextAlign.start,
                      textAlignVertical: TextAlignVertical.center,
                      onChanged: (_) {
                        setShowSendButton();
                      },
                      decoration: InputDecoration(
                        hintText: 'Message',
                        hintStyle: const TextStyle(fontSize: 14.0, color: Colors.grey),
                        focusedBorder: InputBorder.none,
                        enabledBorder: InputBorder.none,
                        suffixIcon: shouldShowSuffixIcon(provider)
                            ? SizedBox(
                                width: 24,
                                height: 24,
                                child: shouldShowSendButton(provider)
                                    ? IconButton(
                                        splashColor: Colors.transparent,
                                        splashRadius: 1,
                                        onPressed: () async {
>>>>>>> f2cd2cbb
                                          String message = textController.text;
                                          if (message.isEmpty) return;
                                          if (connectivityProvider.isConnected) {
                                            _sendMessageUtil(message);
                                          } else {
                                            ScaffoldMessenger.of(context).showSnackBar(
                                              const SnackBar(
                                                content: Text('Please check your internet connection and try again'),
                                                duration: Duration(seconds: 2),
                                              ),
                                            );
                                          }
                                        },
<<<<<<< HEAD
                                  icon: provider.sendingMessage
                                      ? const SizedBox(
                                          width: 16,
                                          height: 16,
                                          child: CircularProgressIndicator(
                                            valueColor: AlwaysStoppedAnimation<Color>(Colors.white),
                                          ),
                                        )
                                      : const Icon(
                                          Icons.send_rounded,
                                          color: Color(0xFFF7F4F4),
                                          size: 24.0,
                                        ),
                                ),
                              ],
                            ),
                          ],
                        ),
                      ),
                    ],
=======
                                        icon: const Icon(
                                          Icons.arrow_upward_outlined,
                                          color: Color(0xFFF7F4F4),
                                          size: 20.0,
                                        ),
                                      )
                                    : const SizedBox.shrink(),
                              )
                            : null,
                      ),
                      maxLines: 8,
                      minLines: 1,
                      keyboardType: TextInputType.multiline,
                      style: TextStyle(fontSize: 14.0, color: Colors.grey.shade200, height: 24 / 14),
                    ),
>>>>>>> f2cd2cbb
                  ),
                );
              }),
            ],
          ),
        );
      },
    );
  }

  _sendMessageUtil(String message) async {
    MixpanelManager().chatMessageSent(message);
    var provider = context.read<MessageProvider>();
    provider.setSendingMessage(true);
    String? appId = provider.appProvider?.selectedChatAppId;
    if (appId == 'no_selected') {
      appId = null;
    }
    var newMessage = ServerMessage(
      const Uuid().v4(),
      DateTime.now(),
      message,
      MessageSender.human,
      MessageType.text,
      appId,
      false,
      [],
      files: provider.uploadedFile != null ? [provider.uploadedFile!] : [],
    );
    provider.addMessage(newMessage);
    scrollToBottom();
    textController.clear();
    provider.sendMessageToServer(message, appId);
    // TODO: restore streaming capabilities, with initial empty message
    scrollToBottom();
    provider.setSendingMessage(false);
  }

  sendInitialAppMessage(App? app) async {
    context.read<MessageProvider>().setSendingMessage(true);
    scrollToBottom();
    ServerMessage message = await getInitialAppMessage(app?.id);
    if (mounted) {
      context.read<MessageProvider>().addMessage(message);
    }
    scrollToBottom();
    context.read<MessageProvider>().setSendingMessage(false);
  }

  void _moveListToBottom() {
    SchedulerBinding.instance.addPostFrameCallback((_) {
      if (scrollController.hasClients) {
        scrollController.animateTo(
          0.0,
          duration: const Duration(milliseconds: 300),
          curve: Curves.easeOut,
        );
      }
    });
  }

  scrollToBottom() => _moveListToBottom();
}<|MERGE_RESOLUTION|>--- conflicted
+++ resolved
@@ -257,7 +257,6 @@
 
                 return Align(
                   alignment: Alignment.bottomCenter,
-<<<<<<< HEAD
                   child: Column(
                     mainAxisSize: MainAxisSize.min,
                     children: [
@@ -411,63 +410,17 @@
                                         contentPadding: EdgeInsets.only(top: 8, bottom: 8),
                                       ),
                                       maxLines: null,
-                                      keyboardType: TextInputType.multiline,
-                                      style: TextStyle(fontSize: 14.0, color: Colors.grey.shade200),
+                                          keyboardType: TextInputType.multiline,
+                      style: TextStyle(fontSize: 14.0, color: Colors.grey.shade200, height: 24 / 14),
                                     ),
                                   ),
                                 ),
-                                IconButton(
+                               !shouldShowSuffixIcon(provider) ? const SizedBox.shrink() : IconButton(
                                   splashColor: Colors.transparent,
                                   splashRadius: 1,
                                   onPressed: provider.sendingMessage
                                       ? null
                                       : () async {
-=======
-                  child: Container(
-                    width: double.maxFinite,
-                    padding: EdgeInsets.only(left: 16, right: shouldShowSuffixIcon(provider) ? 4 : 16, bottom: 4),
-                    margin: EdgeInsets.only(left: 20, right: 20, bottom: home.isChatFieldFocused ? 20 : 120),
-                    decoration: const BoxDecoration(
-                      color: Colors.black,
-                      borderRadius: BorderRadius.all(Radius.circular(16)),
-                      border: GradientBoxBorder(
-                        gradient: LinearGradient(colors: [
-                          Color.fromARGB(127, 208, 208, 208),
-                          Color.fromARGB(127, 188, 99, 121),
-                          Color.fromARGB(127, 86, 101, 182),
-                          Color.fromARGB(127, 126, 190, 236)
-                        ]),
-                        width: 1,
-                      ),
-                      shape: BoxShape.rectangle,
-                    ),
-                    child: TextField(
-                      enabled: true,
-                      controller: textController,
-                      // textCapitalization: TextCapitalization.sentences,
-                      obscureText: false,
-                      focusNode: home.chatFieldFocusNode,
-                      // canRequestFocus: true,
-                      textAlign: TextAlign.start,
-                      textAlignVertical: TextAlignVertical.center,
-                      onChanged: (_) {
-                        setShowSendButton();
-                      },
-                      decoration: InputDecoration(
-                        hintText: 'Message',
-                        hintStyle: const TextStyle(fontSize: 14.0, color: Colors.grey),
-                        focusedBorder: InputBorder.none,
-                        enabledBorder: InputBorder.none,
-                        suffixIcon: shouldShowSuffixIcon(provider)
-                            ? SizedBox(
-                                width: 24,
-                                height: 24,
-                                child: shouldShowSendButton(provider)
-                                    ? IconButton(
-                                        splashColor: Colors.transparent,
-                                        splashRadius: 1,
-                                        onPressed: () async {
->>>>>>> f2cd2cbb
                                           String message = textController.text;
                                           if (message.isEmpty) return;
                                           if (connectivityProvider.isConnected) {
@@ -481,19 +434,10 @@
                                             );
                                           }
                                         },
-<<<<<<< HEAD
-                                  icon: provider.sendingMessage
-                                      ? const SizedBox(
-                                          width: 16,
-                                          height: 16,
-                                          child: CircularProgressIndicator(
-                                            valueColor: AlwaysStoppedAnimation<Color>(Colors.white),
-                                          ),
-                                        )
-                                      : const Icon(
-                                          Icons.send_rounded,
+                                  icon: const Icon(
+                                          Icons.arrow_upward_outlined,
                                           color: Color(0xFFF7F4F4),
-                                          size: 24.0,
+                                          size: 20.0,
                                         ),
                                 ),
                               ],
@@ -502,23 +446,6 @@
                         ),
                       ),
                     ],
-=======
-                                        icon: const Icon(
-                                          Icons.arrow_upward_outlined,
-                                          color: Color(0xFFF7F4F4),
-                                          size: 20.0,
-                                        ),
-                                      )
-                                    : const SizedBox.shrink(),
-                              )
-                            : null,
-                      ),
-                      maxLines: 8,
-                      minLines: 1,
-                      keyboardType: TextInputType.multiline,
-                      style: TextStyle(fontSize: 14.0, color: Colors.grey.shade200, height: 24 / 14),
-                    ),
->>>>>>> f2cd2cbb
                   ),
                 );
               }),
