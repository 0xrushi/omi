--- conflicted
+++ resolved
@@ -15,16 +15,11 @@
 
   static String? get mixpanelProjectToken => _instance.mixpanelProjectToken;
 
-<<<<<<< HEAD
   static String? get apiBaseUrl => _instance.apiBaseUrl;
-
-  // static String? get apiBaseUrl => 'https://camel-lucky-reliably.ngrok-free.app/';
-=======
+  
   // static String? get apiBaseUrl => _instance.apiBaseUrl;
   // static String? get apiBaseUrl => 'https://based-hardware-development--backened-dev-api.modal.run/';
-  static String? get apiBaseUrl => 'https://camel-lucky-reliably.ngrok-free.app/';
->>>>>>> ef75b51e
-
+  // static String? get apiBaseUrl => 'https://camel-lucky-reliably.ngrok-free.app/';
   // static String? get apiBaseUrl => 'https://mutual-fun-boar.ngrok-free.app/';
 
   static String? get growthbookApiKey => _instance.growthbookApiKey;
