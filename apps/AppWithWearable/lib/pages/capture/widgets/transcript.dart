--- conflicted
+++ resolved
@@ -191,17 +191,9 @@
       if (btDevice != null) this.btDevice = btDevice;
     });
     if (restartBytesProcessing) initiateBytesProcessing();
-<<<<<<< HEAD
     // if (restartBytesProcessing && segments.isNotEmpty && (segments.length > 1 || segments[0].text.isNotEmpty)) {
     //   _initiateMemoryCreationTimer();
     // }
-=======
-    if (restartBytesProcessing &&
-        segments.isNotEmpty &&
-        (segments.length > 1 || segments[0].text.isNotEmpty)) {
-      _initiateMemoryCreationTimer();
-    }
->>>>>>> aa24f487
   }
 
   String _buildDiarizedTranscriptMessage(List<TranscriptSegment> segments) {
