--- conflicted
+++ resolved
@@ -587,7 +587,6 @@
     );
   }
 
-<<<<<<< HEAD
   _recordingToggled() async {
     if (recordingState == RecordingState.record) {
       await stopRecording(_processFileToTranscript, segments, () {
@@ -609,7 +608,4 @@
     var size = '${(bytes / pow(1024, i)).toStringAsFixed(2)} ${suffixes[i]}';
     debugPrint('File size: $size');
   }
-=======
-  _recordingToggled() async {}
->>>>>>> 06ccef96
 }