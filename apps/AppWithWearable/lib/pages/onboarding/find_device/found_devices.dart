import 'dart:async';

import 'package:flutter/material.dart';
import 'package:friend_private/backend/schema/bt_device.dart';
import 'package:friend_private/backend/preferences.dart';
import 'package:friend_private/backend/mixpanel.dart';
import 'package:friend_private/pages/home/page.dart';
import 'package:friend_private/pages/speaker_id/page.dart';
import 'package:friend_private/utils/ble/communication.dart';
import 'package:friend_private/utils/ble/connect.dart';
import 'package:gradient_borders/gradient_borders.dart';

class FoundDevices extends StatefulWidget {
  final List<BTDeviceStruct?> deviceList;

  const FoundDevices({
    Key? key,
    required this.deviceList,
  }) : super(key: key);

  @override
  _FoundDevicesState createState() => _FoundDevicesState();
}

class _FoundDevicesState extends State<FoundDevices> with TickerProviderStateMixin {
  bool _isClicked = false;
  bool _isConnected = false;
  int batteryPercentage = -1;
  String deviceName = '';
  late AnimationController _controller;
  late Animation<double> _animation;
  String? _connectingToDeviceId;

  @override
  void initState() {
    _controller = AnimationController(
      duration: const Duration(milliseconds: 2000),
      vsync: this,
    )..repeat(reverse: true);
    _animation = Tween<double>(begin: 1, end: 0.8).animate(_controller);
    super.initState();
  }

  @override
  dispose() {
    _controller.dispose();
    super.dispose();
  }

  Future<void> setBatteryPercentage(BTDeviceStruct btDevice) async {
    try {
      var battery = await retrieveBatteryLevel(btDevice);
      setState(() {
        batteryPercentage = battery;
        _isConnected = true;
        _isClicked = false; // Allow clicks again after finishing the operation
        _connectingToDeviceId = null; // Reset the connecting device
      });
      await Future.delayed(const Duration(seconds: 2));
      SharedPreferencesUtil().onboardingCompleted = true;
      SharedPreferencesUtil().deviceId = btDevice.id;
      MixpanelManager().onboardingCompleted();
      debugPrint("Onboarding completed");
      // Navigator.of(context).pushReplacement(MaterialPageRoute(
      //     builder: (c) => const SpeakerIdPage(
      //           onbording: true,
      //         )));

      Navigator.of(context).pushReplacement(MaterialPageRoute(builder: (c) => const HomePageWrapper()));
    } catch (e) {
<<<<<<< HEAD
      debugPrint("Error fetching battery level: $e");
=======
      print("Error fetching battery level: $e");
      setState(() {
        _isClicked = false; // Allow clicks again if an error occurs
        _connectingToDeviceId = null; // Reset the connecting device
      });
>>>>>>> 2001fe05
    }
  }

  // Method to handle taps on devices
  Future<void> handleTap(BTDeviceStruct device) async {
    if (_isClicked) return; // if any item is clicked, don't do anything
    setState(() {
      _isClicked = true; // Prevent further clicks
      _connectingToDeviceId = device.id; // Mark this device as being connected to
    });
    await bleConnectDevice(device.id);
    deviceName = device.id;
    setBatteryPercentage(device);
  }

  @override
  Widget build(BuildContext context) {
    var screenSize = MediaQuery.of(context).size;
    return Expanded(
      child: Column(
        mainAxisAlignment: MainAxisAlignment.center,
        children: [
          SizedBox(
            height: 400,
            child: Center(
              child: Stack(
                alignment: Alignment.center,
                children: [
                  Image.asset(
                    "assets/images/stars.png",
                  ),
                  AnimatedBuilder(
                    animation: _animation,
                    builder: (context, child) {
                      return Image.asset(
                        "assets/images/blob.png",
                        height: 390 * _animation.value,
                        width: 390 * _animation.value,
                      );
                    },
                  ),
                  // Image.asset("assets/images/blob.png"),
                  Image.asset("assets/images/herologo.png")
                ],
              ),
            ),
          ),
          !_isConnected
              ? Container(
                  margin: const EdgeInsets.fromLTRB(0, 0, 4, 12),
                  child: Text(
                    widget.deviceList.isEmpty
                        ? 'Searching for devices...'
                        : '${widget.deviceList.length} ${widget.deviceList.length == 1 ? "DEVICE" : "DEVICES"} FOUND NEARBY',
                    style: const TextStyle(
                      fontWeight: FontWeight.w400,
                      fontSize: 12,
                      color: Color(0x66FFFFFF),
                    ),
                  ),
                )
              : Container(
                  margin: const EdgeInsets.fromLTRB(0, 0, 4, 12),
                  child: const Text(
                    'PAIRING SUCCESSFUL',
                    style: TextStyle(
                      fontWeight: FontWeight.w400,
                      fontSize: 12,
                      color: Color(0x66FFFFFF),
                    ),
                  ),
                ),
          !_isConnected
              ? Expanded(
                  // Create a scrollable list of devices
                  child: ListView.builder(
                    shrinkWrap: true,
                    itemCount: widget.deviceList.length,
itemBuilder: (context, index) {
    final device = widget.deviceList[index];
    if (device == null) return Container(); // If device is null, return an empty container

    bool isConnecting = _connectingToDeviceId == device.id; // Check if it's the device being connected to

    return Container(
                        margin: const EdgeInsets.symmetric(horizontal: 16, vertical: 4),
                        padding: EdgeInsets.symmetric(horizontal: screenSize.width * 0, vertical: 0),
                        decoration: BoxDecoration(
                          border: const GradientBoxBorder(
                            gradient: LinearGradient(colors: [
                              Color.fromARGB(127, 208, 208, 208),
                              Color.fromARGB(127, 188, 99, 121),
                              Color.fromARGB(127, 86, 101, 182),
                              Color.fromARGB(127, 126, 190, 236)
                            ]),
                            width: 1,
                          ),
                          borderRadius: BorderRadius.circular(12),
                          color: const Color.fromARGB(0, 0, 0, 0),
                        ),
      child: ListTile(
        title: Text(
          device.id.split('-').last.substring(0, 6),
          textAlign: TextAlign.center,
          style: const TextStyle(
            fontWeight: FontWeight.w500,
            fontSize: 18,
            color: Color(0xCCFFFFFF),
          ),
        ),
        trailing: isConnecting 
          ? Container(
              padding: EdgeInsets.all(8.0),
              height: 24,
              width: 24,
              child: CircularProgressIndicator(
                strokeWidth: 3.0,
                valueColor: AlwaysStoppedAnimation<Color>(Colors.white),
              ),
            )
          : null, // Show loading indicator if connecting
        onTap: !_isClicked ? () => handleTap(device) : null,
      ),
    );
},
                  ),
                )
              : Text(
                  deviceName.split('-').last.substring(0, 6),
                  textAlign: TextAlign.center,
                  style: const TextStyle(
                    fontWeight: FontWeight.w500,
                    fontSize: 18,
                    color: Color(0xCCFFFFFF),
                  ),
                ),
          if (_isConnected)
            Padding(
                padding: const EdgeInsets.symmetric(vertical: 10),
                child: Text(
                  '🔋 ${batteryPercentage.toString()}%',
                  textAlign: TextAlign.center,
                  style: TextStyle(
                    fontWeight: FontWeight.w500,
                    fontSize: 18,
                    color: batteryPercentage <= 25
                        ? Colors.red
                        : batteryPercentage > 25 && batteryPercentage <= 50
                            ? Colors.orange
                            : Colors.green,
                  ),
                ))
        ],
      ),
    );
  }
}<|MERGE_RESOLUTION|>--- conflicted
+++ resolved
@@ -68,15 +68,11 @@
 
       Navigator.of(context).pushReplacement(MaterialPageRoute(builder: (c) => const HomePageWrapper()));
     } catch (e) {
-<<<<<<< HEAD
-      debugPrint("Error fetching battery level: $e");
-=======
       print("Error fetching battery level: $e");
       setState(() {
         _isClicked = false; // Allow clicks again if an error occurs
         _connectingToDeviceId = null; // Reset the connecting device
       });
->>>>>>> 2001fe05
     }
   }
 
@@ -187,7 +183,7 @@
             color: Color(0xCCFFFFFF),
           ),
         ),
-        trailing: isConnecting 
+        trailing: isConnecting
           ? Container(
               padding: EdgeInsets.all(8.0),
               height: 24,
